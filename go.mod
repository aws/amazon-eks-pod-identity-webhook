--- conflicted
+++ resolved
@@ -2,11 +2,8 @@
 
 go 1.21
 
-<<<<<<< HEAD
-toolchain go1.22.1
-=======
+
 toolchain go1.21.5
->>>>>>> 125cfa43
 
 require (
 	github.com/aws/aws-sdk-go v1.44.259
